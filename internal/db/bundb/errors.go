package bundb

import (
	"github.com/jackc/pgconn"
	"github.com/superseriousbusiness/gotosocial/internal/db"
	"modernc.org/sqlite"
	sqlite3 "modernc.org/sqlite/lib"
)

// processPostgresError processes an error, replacing any postgres specific errors with our own error type
func processPostgresError(err error) db.Error {
	// Attempt to cast as postgres
	pgErr, ok := err.(*pgconn.PgError)
	if !ok {
		return err
	}

	// Handle supplied error code:
	// (https://www.postgresql.org/docs/10/errcodes-appendix.html)
	switch pgErr.Code {
	case "23505" /* unique_violation */ :
		return db.NewErrAlreadyExists(pgErr.Message)
	default:
		return err
	}
}

// processSQLiteError processes an error, replacing any sqlite specific errors with our own error type
func processSQLiteError(err error) db.Error {
	// Attempt to cast as sqlite
	sqliteErr, ok := err.(*sqlite.Error)
	if !ok {
		return err
	}

	// Handle supplied error code:
	switch sqliteErr.Code() {
<<<<<<< HEAD
	case sqlite3.SQLITE_CONSTRAINT_UNIQUE, sqlite3.SQLITE_CONSTRAINT_PRIMARYKEY:
		return db.ErrAlreadyExists
=======
	case sqlite3.SQLITE_CONSTRAINT_UNIQUE:
		return db.NewErrAlreadyExists(err.Error())
>>>>>>> 40be88ec
	default:
		return err
	}
}<|MERGE_RESOLUTION|>--- conflicted
+++ resolved
@@ -35,13 +35,8 @@
 
 	// Handle supplied error code:
 	switch sqliteErr.Code() {
-<<<<<<< HEAD
 	case sqlite3.SQLITE_CONSTRAINT_UNIQUE, sqlite3.SQLITE_CONSTRAINT_PRIMARYKEY:
-		return db.ErrAlreadyExists
-=======
-	case sqlite3.SQLITE_CONSTRAINT_UNIQUE:
-		return db.NewErrAlreadyExists(err.Error())
->>>>>>> 40be88ec
+		return db.NewErrAlreadyExists(err.Error())		
 	default:
 		return err
 	}
